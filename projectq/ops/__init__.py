--- conflicted
+++ resolved
@@ -33,8 +33,9 @@
 from ._qubit_operator import QubitOperator
 from ._shortcuts import *
 from ._time_evolution import TimeEvolution
-<<<<<<< HEAD
-
+from ._uniformly_controlled_rotation import (UniformlyControlledRy,
+                                             UniformlyControlledRz)
+from ._state_prep import StatePreparation
 from ._noise import inject_noise
 
 def _enable_noise():
@@ -64,9 +65,4 @@
        log.debug('added noise to gate %s', gate)
        gdict[gate] = inject_noise(gdict[gate], pdf, epsilon, *args)
 
-_enable_noise()
-=======
-from ._uniformly_controlled_rotation import (UniformlyControlledRy,
-                                             UniformlyControlledRz)
-from ._state_prep import StatePreparation
->>>>>>> 24d0cbf3
+_enable_noise()